--- conflicted
+++ resolved
@@ -1,11 +1,6 @@
 @{
     # Version number of this module.
-<<<<<<< HEAD
     ModuleVersion = '0.1.1'
-
-=======
-    ModuleVersion = '0.1.0'
->>>>>>> 06878c36
     # ID used to uniquely identify this module
     GUID = '9576456d-df0a-4111-add7-cd1514abd233'
     # Author of this module
@@ -21,63 +16,9 @@
     # Root module that applies when this module is imported
     RootModule = 'MediaTools.psm1'
     # Functions to export from this module
-<<<<<<< HEAD
     # FunctionsToExport = @()  # Commented out to allow dynamic exports from .psm1
 
-=======
-    FunctionsToExport = @(
-        'Add-MediaStream',
-        'Add-PlexFolder',
-        'Convert-ToConstantFrameRate',
-        'ConvertTo-MediaStreamCollection',
-        'Export-AudioStream',
-        'Export-Chapter',
-        'Export-MediaStream',
-        'Export-MediaStreamCollection',
-        'Export-MediaStreams',
-        'Export-SubtitleStream',
-        'FFProbeResult',
-        'Find-StringInFiles',
-        'Get-AudioData',
-        'Get-AudioMetadataMap',
-        'Get-AudioStream',
-        'Get-Bitrate',
-        'Get-Bitrates',
-        'Get-ChapterInfo',
-        'Get-EnhancedTitle',
-        'Get-EpisodeInfoFromFilename',
-        'Get-FFMpegVersion',
-        'Get-MediaExtension',
-        'Get-MediaStats',
-        'Get-MediaStream',
-        'Get-MediaStreamCollection',
-        'Get-MediaStreams',
-        'Get-MkvTrack',
-        'Get-MkvTrackAll',
-        'Get-MkvTracks',
-        'Get-MultipleAudioStreams',
-        'Get-SubtitleStream',
-        'Get-SystemSnapshot',
-        'Get-TvDbEpisodeIds',
-        'Get-TvDbEpisodeInfo',
-        'Invoke-CaptionExtraction',
-        'Invoke-ChapterExtraction',
-        'Invoke-CheckedCommand',
-        'Invoke-FFMpeg',
-        'Invoke-FFProbe',
-        'Invoke-PlexFileOperation',
-        'Invoke-Process',
-        'Invoke-SafeFileRename',
-        'Invoke-VideoCopy',
-        'MediaStreamInfo',
-        'MediaStreamInfoCollection',
-        'Move-PlexFile',
-        'ProcessResult',
-        'Remove-PlexEmptyFolder',
-        'Show-SystemSnapshot',
-        'Start-SystemMonitoring'
-    )
->>>>>>> 06878c36
+>> main
     # Cmdlets to export from this module
     CmdletsToExport = @()
     # Variables to export from this module
