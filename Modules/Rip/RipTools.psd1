--- conflicted
+++ resolved
@@ -1,11 +1,6 @@
 @{
     # Version number of this module.
-<<<<<<< HEAD
     ModuleVersion = '0.1.1'
-
-=======
-    ModuleVersion = '0.1.0'
->>>>>>> 06878c36
     # ID used to uniquely identify this module
     GUID = 'f2c59718-281d-42c9-9677-56583951a0aa'
     # Author of this module
@@ -21,19 +16,7 @@
     # Root module that applies when this module is imported
     RootModule = 'RipTools.psm1'
     # Functions to export from this module
-<<<<<<< HEAD
     # FunctionsToExport = @()  # Commented out to allow dynamic exports from .psm1
-
-=======
-    FunctionsToExport = @(
-        'Convert-VideoFiles',
-        'Invoke-BonusContentProcessing',
-        'Invoke-DvdProcessing',
-        'Invoke-HandbrakeConversion',
-        'Invoke-RemuxProcessing',
-        'Invoke-SeasonScan'
-    )
->>>>>>> 06878c36
     # Cmdlets to export from this module
     CmdletsToExport = @()
     # Variables to export from this module
