--- conflicted
+++ resolved
@@ -1,8 +1,7 @@
 #Requires -Version 7.4
-<<<<<<< HEAD
 
-# Rip Module Root Script
-# This file serves as the entry point for the Rip module
+# PlexTools Module Root Script
+# This file serves as the entry point for the PlexTools module
 
 # Define enums at module level
 enum PlexBodyFormat {
@@ -82,78 +81,4 @@
 }
 
 Write-Host 'Exporting functions' -ForegroundColor Cyan
-Export-ModuleMember -Function ($publicFunctions | ForEach-Object { $_.BaseName })
-=======
-# Plex Module Root Script
-# This file serves as the entry point for the Plex module
-# Get the module root directory
-$ModuleRoot = $PSScriptRoot
-# Import shared functions
-$sharedPublicPath = Join-Path $ModuleRoot '..\Shared\Public'
-$sharedFunctions = Get-ChildItem -Path $sharedPublicPath -Filter '*.ps1' | Sort-Object Name
-foreach ($function in $sharedFunctions) {
-    . $function.FullName
-}
-# Export all loaded functions
-$sharedFunctionNames = $sharedFunctions | ForEach-Object { $_.BaseName }
-# Get classes from Classes directory
-$sharedClassesPath = Join-Path $ModuleRoot '..\Shared\Classes'
-$sharedClassNames = Get-ChildItem -Path $sharedClassesPath -File -Filter '*.ps1' | Select-Object -ExpandProperty BaseName
-# Dot-source the shared classes
-foreach ($class in $sharedClassNames) {
-    Write-Verbose "Dot-sourcing class: $class"
-    $path = Join-Path $sharedClassesPath "$class.ps1"
-    . $path
-}
-Export-ModuleMember -Function $sharedFunctionNames -Variable $sharedClassNames
-# Load private functions first (these won't be exported)
-$PrivatePath = Join-Path $ModuleRoot 'Private'
-if (Test-Path $PrivatePath)
-{
-    Get-ChildItem -Path $PrivatePath -Filter '*.ps1' -Recurse | ForEach-Object {
-        . $_.FullName
-    }
-}
-# Load public functions (these will be exported)
-$PublicPath = Join-Path $ModuleRoot 'Public'
-if (Test-Path $PublicPath)
-{
-    Get-ChildItem -Path $PublicPath -Filter '*.ps1' -Recurse | ForEach-Object {
-        . $_.FullName
-    }
-}
-# Load classes
-$ClassesPath = Join-Path $ModuleRoot 'Classes'
-if (Test-Path $ClassesPath)
-{
-    Get-ChildItem -Path $ClassesPath -Filter '*.ps1' -Recurse | ForEach-Object {
-        . $_.FullName
-    }
-}
-# Export public functions
-# Get all functions that were loaded from the Public directory
-$PublicFunctions = @()
-if (Test-Path $PublicPath)
-{
-    $PublicFunctions = Get-ChildItem -Path $PublicPath -Filter '*.ps1' -Recurse | ForEach-Object {
-        $FunctionName = $_.BaseName
-        # Check if the function actually exists after being loaded
-        if (Get-Command -Name $FunctionName -ErrorAction SilentlyContinue)
-        {
-            $FunctionName
-        }
-    } | Where-Object { $_ -ne $null }
-}
-# Add WriteMessageConfig functions to exports for consumer access
-# These functions should be available from the Shared module dot-sourcing
-$SharedFunctions = @('Set-WriteMessageConfig', 'Get-WriteMessageConfig', 'Write-Message')
-foreach ($function in $SharedFunctions) {
-    if (Get-Command -Name $function -ErrorAction SilentlyContinue) {
-        $PublicFunctions += $function
-        Write-Verbose "Added Shared function to exports: $function"
-    } else {
-        Write-Warning "Shared function not found: $function"
-    }
-}
-Export-ModuleMember -Function $PublicFunctions 
->>>>>>> 06878c36
+Export-ModuleMember -Function ($publicFunctions | ForEach-Object { $_.BaseName })