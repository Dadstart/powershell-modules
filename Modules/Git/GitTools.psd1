--- conflicted
+++ resolved
@@ -1,11 +1,7 @@
 @{
     # Version number of this module.
-<<<<<<< HEAD
     ModuleVersion = '0.1.1'
 
-=======
-    ModuleVersion = '0.1.0'
->>>>>>> 06878c36
     # ID used to uniquely identify this module
     GUID = 'd7602771-c3f2-43c2-8547-ef896d564c6c'
     # Author of this module
@@ -21,16 +17,8 @@
     # Root module that applies when this module is imported
     RootModule = 'GitTools.psm1'
     # Functions to export from this module
-<<<<<<< HEAD
     # FunctionsToExport = @()  # Commented out to allow dynamic exports from .psm1
 
-=======
-    FunctionsToExport = @(
-        'Move-GitDirectory',
-        'New-GitCommit',
-        'New-GitPullRequest'
-    )
->>>>>>> 06878c36
     # Cmdlets to export from this module
     CmdletsToExport = @()
     # Variables to export from this module
